#-*-Shell-Script-*-

TEMPLATE = lib
VERSION = 0.0.2
CONFIG += qt \
    debug
QT += dbus
<<<<<<< HEAD
TARGET = $$qtLibraryTarget(connman-qt4)
target.path = $$INSTALL_ROOT/usr/lib
system(qdbusxml2cpp -c Manager -p manager -N connman-manager.xml)
system(qdbusxml2cpp -c Service -p service -N connman-service.xml)
=======

isEmpty(PREFIX) {
  PREFIX=/usr
}
TARGET = $$qtLibraryTarget(connman-qt)
target.path = $$INSTALL_ROOT$$PREFIX/lib

!exists(manager.h) {
  system(qdbusxml2cpp -c Manager -p manager -N connman-manager.xml)
}

!exists(service.h) {
  system(qdbusxml2cpp -c Service -p service -N connman-service.xml)
}
>>>>>>> c41767ed

HEADERS += manager.h \
    service.h \
    networkitem.h \
    networklist.h \
	commondbustypes.h \

<<<<<<< HEAD
headers.files = manager.h service.h networkitem.h \
		 networklist.h commondbustypes.h
headers.path = $$INSTALL_ROOT/usr/include/connman-qt
=======
headers.files = manager.h service.h networkitemmodel.h \
		 networklistmodel.h commondbustypes.h
headers.path = $$INSTALL_ROOT$$PREFIX/include/connman-qt
>>>>>>> c41767ed

CONFIG += create_pc create_prl
QMAKE_PKGCONFIG_DESCRIPTION = Qt Connman Library
QMAKE_PKGCONFIG_INCDIR = $$headers.path
<<<<<<< HEAD

pkgconfig.path = $$INSTALL_ROOT/usr/lib/pkgconfig
pkgconfig.files = connman-qt4.pc
=======
pkgconfig.path = $$INSTALL_ROOT$$PREFIX/lib/pkgconfig
pkgconfig.files = connman-qt.pc
>>>>>>> c41767ed

SOURCES += networkitem.cpp \
		   networklist.cpp \
		   manager.cpp \
		   service.cpp \

INSTALLS += target headers pkgconfig<|MERGE_RESOLUTION|>--- conflicted
+++ resolved
@@ -5,27 +5,14 @@
 CONFIG += qt \
     debug
 QT += dbus
-<<<<<<< HEAD
 TARGET = $$qtLibraryTarget(connman-qt4)
-target.path = $$INSTALL_ROOT/usr/lib
-system(qdbusxml2cpp -c Manager -p manager -N connman-manager.xml)
-system(qdbusxml2cpp -c Service -p service -N connman-service.xml)
-=======
-
 isEmpty(PREFIX) {
   PREFIX=/usr
 }
-TARGET = $$qtLibraryTarget(connman-qt)
 target.path = $$INSTALL_ROOT$$PREFIX/lib
 
-!exists(manager.h) {
-  system(qdbusxml2cpp -c Manager -p manager -N connman-manager.xml)
-}
-
-!exists(service.h) {
-  system(qdbusxml2cpp -c Service -p service -N connman-service.xml)
-}
->>>>>>> c41767ed
+system(qdbusxml2cpp -c Manager -p manager -N connman-manager.xml)
+system(qdbusxml2cpp -c Service -p service -N connman-service.xml)
 
 HEADERS += manager.h \
     service.h \
@@ -33,27 +20,15 @@
     networklist.h \
 	commondbustypes.h \
 
-<<<<<<< HEAD
 headers.files = manager.h service.h networkitem.h \
 		 networklist.h commondbustypes.h
-headers.path = $$INSTALL_ROOT/usr/include/connman-qt
-=======
-headers.files = manager.h service.h networkitemmodel.h \
-		 networklistmodel.h commondbustypes.h
 headers.path = $$INSTALL_ROOT$$PREFIX/include/connman-qt
->>>>>>> c41767ed
 
 CONFIG += create_pc create_prl
 QMAKE_PKGCONFIG_DESCRIPTION = Qt Connman Library
 QMAKE_PKGCONFIG_INCDIR = $$headers.path
-<<<<<<< HEAD
-
-pkgconfig.path = $$INSTALL_ROOT/usr/lib/pkgconfig
+pkgconfig.path = $$INSTALL_ROOT$$PREFIX/lib/pkgconfig
 pkgconfig.files = connman-qt4.pc
-=======
-pkgconfig.path = $$INSTALL_ROOT$$PREFIX/lib/pkgconfig
-pkgconfig.files = connman-qt.pc
->>>>>>> c41767ed
 
 SOURCES += networkitem.cpp \
 		   networklist.cpp \
