--- conflicted
+++ resolved
@@ -55,13 +55,9 @@
     void connectionRequest();
 
 private slots:
-<<<<<<< HEAD
     void updateMgrAvailability(bool);
 
     void requestTimeout();
-=======
-    void updateMgrAvailability(bool available);
->>>>>>> 1cb1069c
 
 private:
     void requestUserInput(ServiceRequestData* data);
