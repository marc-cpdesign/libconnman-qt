/*
 * Copyright © 2010, Intel Corporation.
 * Copyright © 2012, Jolla.
 *
 * This program is licensed under the terms and conditions of the
 * Apache License, version 2.0.  The full text of the Apache License is at
 * http://www.apache.org/licenses/LICENSE-2.0
 *
 */

#ifndef NETWORKSERVICE_H
#define NETWORKSERVICE_H

#include <QtDBus>

#define CONNECT_TIMEOUT 180000 // user is supposed to provide input for unconfigured networks
#define CONNECT_TIMEOUT_FAVORITE 60000

class Service;

class NetworkService : public QObject
{
    Q_OBJECT;

<<<<<<< HEAD
    Q_PROPERTY(QString name READ name NOTIFY nameChanged)
    Q_PROPERTY(QString state READ state NOTIFY stateChanged)
    Q_PROPERTY(QString type READ type NOTIFY typeChanged)
    Q_PROPERTY(QStringList security READ security NOTIFY securityChanged)
    Q_PROPERTY(uint strength READ strength NOTIFY strengthChanged)
    Q_PROPERTY(bool favorite READ favorite NOTIFY favoriteChanged)
    Q_PROPERTY(bool autoConnect READ autoConnect WRITE setAutoConnect NOTIFY autoConnectChanged)
    Q_PROPERTY(QString path READ path WRITE setPath NOTIFY pathChanged)
    Q_PROPERTY(QVariantMap ipv4 READ ipv4 NOTIFY ipv4Changed)
    Q_PROPERTY(QVariantMap ipv4Config READ ipv4Config WRITE setIpv4Config NOTIFY ipv4ConfigChanged)
    Q_PROPERTY(QVariantMap ipv6 READ ipv6 NOTIFY ipv6Changed)
    Q_PROPERTY(QVariantMap ipv6Config READ ipv6Config WRITE setIpv6Config NOTIFY ipv6ConfigChanged)
    Q_PROPERTY(QStringList nameservers READ nameservers NOTIFY nameserversChanged)
    Q_PROPERTY(QStringList nameserversConfig READ nameserversConfig WRITE setNameserversConfig NOTIFY nameserversConfigChanged)
    Q_PROPERTY(QStringList domains READ domains NOTIFY domainsChanged)
    Q_PROPERTY(QStringList domainsConfig READ domainsConfig WRITE setDomainsConfig NOTIFY domainsConfigChanged)
    Q_PROPERTY(QVariantMap proxy READ proxy NOTIFY proxyChanged)
    Q_PROPERTY(QVariantMap proxyConfig READ proxyConfig WRITE setProxyConfig NOTIFY proxyConfigChanged)
    Q_PROPERTY(QVariantMap ethernet READ ethernet NOTIFY ethernetChanged)
=======
    Q_PROPERTY(QString name READ name NOTIFY nameChanged);
    Q_PROPERTY(QString state READ state NOTIFY stateChanged);
    Q_PROPERTY(QString error READ error NOTIFY errorChanged);
    Q_PROPERTY(QString type READ type);
    Q_PROPERTY(QStringList security READ security NOTIFY securityChanged);
    Q_PROPERTY(uint strength READ strength NOTIFY strengthChanged);
    Q_PROPERTY(bool favorite READ favorite NOTIFY favoriteChanged);
    Q_PROPERTY(bool autoConnect READ autoConnect WRITE setAutoConnect NOTIFY autoConnectChanged);
    Q_PROPERTY(QString path READ path NOTIFY pathChanged);
    Q_PROPERTY(QVariantMap ipv4 READ ipv4 NOTIFY ipv4Changed);
    Q_PROPERTY(QVariantMap ipv4Config READ ipv4Config WRITE setIpv4Config NOTIFY ipv4ConfigChanged);
    Q_PROPERTY(QVariantMap ipv6 READ ipv6 NOTIFY ipv6Changed);
    Q_PROPERTY(QVariantMap ipv6Config READ ipv6Config WRITE setIpv6Config NOTIFY ipv6ConfigChanged);
    Q_PROPERTY(QStringList nameservers READ nameservers NOTIFY nameserversChanged);
    Q_PROPERTY(QStringList nameserversConfig READ nameserversConfig WRITE setNameserversConfig NOTIFY nameserversConfigChanged);
    Q_PROPERTY(QStringList domains READ domains NOTIFY domainsChanged);
    Q_PROPERTY(QStringList domainsConfig READ domainsConfig WRITE setDomainsConfig NOTIFY domainsConfigChanged);
    Q_PROPERTY(QVariantMap proxy READ proxy NOTIFY proxyChanged);
    Q_PROPERTY(QVariantMap proxyConfig READ proxyConfig WRITE setProxyConfig NOTIFY proxyConfigChanged);
    Q_PROPERTY(QVariantMap ethernet READ ethernet NOTIFY ethernetChanged);
>>>>>>> 1cb1069c

public:
    NetworkService(const QString &path, const QVariantMap &properties, QObject* parent);
    NetworkService(QObject* parent = 0);

    virtual ~NetworkService();

    const QString name() const;
    const QString type() const;
    const QString state() const;
    const QString error() const;
    const QStringList security() const;
    bool autoConnect() const;
    uint strength() const;
    bool favorite() const;
    const QString path() const;
    const QVariantMap ipv4() const;
    const QVariantMap ipv4Config() const;
    const QVariantMap ipv6() const;
    const QVariantMap ipv6Config() const;
    const QStringList nameservers() const;
    const QStringList nameserversConfig() const;
    const QStringList domains() const;
    const QStringList domainsConfig() const;
    const QVariantMap proxy() const;
    const QVariantMap proxyConfig() const;
    const QVariantMap ethernet() const;

    void setPath(const QString &path);

signals:
    void nameChanged(const QString &name);
    void stateChanged(const QString &state);
    void errorChanged(const QString &error);
    void securityChanged(const QStringList &security);
    void strengthChanged(const uint strength);
    void favoriteChanged(const bool &favorite);
    void autoConnectChanged(const bool autoconnect);
    void pathChanged(const QString &path);
    void ipv4Changed(const QVariantMap &ipv4);
    void ipv4ConfigChanged(const QVariantMap &ipv4);
    void ipv6Changed(const QVariantMap &ipv6);
    void ipv6ConfigChanged(const QVariantMap &ipv6);
    void nameserversChanged(const QStringList &nameservers);
    void nameserversConfigChanged(const QStringList &nameservers);
    void domainsChanged(const QStringList &domains);
    void domainsConfigChanged(const QStringList &domains);
    void proxyChanged(const QVariantMap &proxy);
    void proxyConfigChanged(const QVariantMap &proxy);
    void ethernetChanged(const QVariantMap &ethernet);
<<<<<<< HEAD
    void typeChanged(const QString &type);
=======
    void connectRequestFailed(const QString &error);
>>>>>>> 1cb1069c

public slots:
    void requestConnect();
    void requestDisconnect();
    void remove();

    void setAutoConnect(const bool autoconnect);
    void setIpv4Config(const QVariantMap &ipv4);
    void setIpv6Config(const QVariantMap &ipv6);
    void setNameserversConfig(const QStringList &nameservers);
    void setDomainsConfig(const QStringList &domains);
    void setProxyConfig(const QVariantMap &proxy);

private:
    Service *m_service;
    QString m_path;
    QVariantMap m_propertiesCache;

    QDBusPendingCallWatcher *m_connectReqWatcher;

    static const QString Name;
    static const QString State;
    static const QString Type;
    static const QString Security;
    static const QString Strength;
    static const QString Error;
    static const QString Favorite;
    static const QString AutoConnect;
    static const QString IPv4;
    static const QString IPv4Config;
    static const QString IPv6;
    static const QString IPv6Config;
    static const QString Nameservers;
    static const QString NameserversConfig;
    static const QString Domains;
    static const QString DomainsConfig;
    static const QString Proxy;
    static const QString ProxyConfig;
    static const QString Ethernet;

private slots:
    void updateProperty(const QString &name, const QDBusVariant &value);
    void handleConnectReply(QDBusPendingCallWatcher *call);

private:
    Q_DISABLE_COPY(NetworkService);
};

#endif // NETWORKSERVICE_H<|MERGE_RESOLUTION|>--- conflicted
+++ resolved
@@ -22,7 +22,6 @@
 {
     Q_OBJECT;
 
-<<<<<<< HEAD
     Q_PROPERTY(QString name READ name NOTIFY nameChanged)
     Q_PROPERTY(QString state READ state NOTIFY stateChanged)
     Q_PROPERTY(QString type READ type NOTIFY typeChanged)
@@ -42,28 +41,6 @@
     Q_PROPERTY(QVariantMap proxy READ proxy NOTIFY proxyChanged)
     Q_PROPERTY(QVariantMap proxyConfig READ proxyConfig WRITE setProxyConfig NOTIFY proxyConfigChanged)
     Q_PROPERTY(QVariantMap ethernet READ ethernet NOTIFY ethernetChanged)
-=======
-    Q_PROPERTY(QString name READ name NOTIFY nameChanged);
-    Q_PROPERTY(QString state READ state NOTIFY stateChanged);
-    Q_PROPERTY(QString error READ error NOTIFY errorChanged);
-    Q_PROPERTY(QString type READ type);
-    Q_PROPERTY(QStringList security READ security NOTIFY securityChanged);
-    Q_PROPERTY(uint strength READ strength NOTIFY strengthChanged);
-    Q_PROPERTY(bool favorite READ favorite NOTIFY favoriteChanged);
-    Q_PROPERTY(bool autoConnect READ autoConnect WRITE setAutoConnect NOTIFY autoConnectChanged);
-    Q_PROPERTY(QString path READ path NOTIFY pathChanged);
-    Q_PROPERTY(QVariantMap ipv4 READ ipv4 NOTIFY ipv4Changed);
-    Q_PROPERTY(QVariantMap ipv4Config READ ipv4Config WRITE setIpv4Config NOTIFY ipv4ConfigChanged);
-    Q_PROPERTY(QVariantMap ipv6 READ ipv6 NOTIFY ipv6Changed);
-    Q_PROPERTY(QVariantMap ipv6Config READ ipv6Config WRITE setIpv6Config NOTIFY ipv6ConfigChanged);
-    Q_PROPERTY(QStringList nameservers READ nameservers NOTIFY nameserversChanged);
-    Q_PROPERTY(QStringList nameserversConfig READ nameserversConfig WRITE setNameserversConfig NOTIFY nameserversConfigChanged);
-    Q_PROPERTY(QStringList domains READ domains NOTIFY domainsChanged);
-    Q_PROPERTY(QStringList domainsConfig READ domainsConfig WRITE setDomainsConfig NOTIFY domainsConfigChanged);
-    Q_PROPERTY(QVariantMap proxy READ proxy NOTIFY proxyChanged);
-    Q_PROPERTY(QVariantMap proxyConfig READ proxyConfig WRITE setProxyConfig NOTIFY proxyConfigChanged);
-    Q_PROPERTY(QVariantMap ethernet READ ethernet NOTIFY ethernetChanged);
->>>>>>> 1cb1069c
 
 public:
     NetworkService(const QString &path, const QVariantMap &properties, QObject* parent);
@@ -114,11 +91,8 @@
     void proxyChanged(const QVariantMap &proxy);
     void proxyConfigChanged(const QVariantMap &proxy);
     void ethernetChanged(const QVariantMap &ethernet);
-<<<<<<< HEAD
+    void connectRequestFailed(const QString &error);
     void typeChanged(const QString &type);
-=======
-    void connectRequestFailed(const QString &error);
->>>>>>> 1cb1069c
 
 public slots:
     void requestConnect();
