--- conflicted
+++ resolved
@@ -39,35 +39,20 @@
     <method name="UnregisterCounter" tp:name-for-bindings="Unregister_Counter">
         <arg name="path" type="o"/>
     </method>
-<<<<<<< HEAD
-=======
-
-    <method name="CreateSession" tp:name-for-bindings="Create_Session">
         <arg name="settings" type="a{sv}"/>
-        <annotation name="com.trolltech.QtDBus.QtTypeName.In0" value="QVariantMap"/>
-        <arg name="notifier" type="o"/>
-    </method>
-
->>>>>>> 1cb1069c
+        <annotation name="org.qtproject.QtDBus.QtTypeName.In0" value="QVariantMap"/>
     <method name="DestroySession" tp:name-for-bindings="Destroy_Session">
         <arg name="session" type="o"/>
     </method>
 
     <method name="RequestPrivateNetwork" tp:name-for-bindings="Request_Privete_Network">
-<<<<<<< HEAD
-    <arg name="options" type="a{sv}">
-    <arg name="path" type="o" direction="out"/>
-    <arg name="dict" type="a{sv}" direction="out"/>
-    <arg name="fd" type="i" direction="out"/>
-    <annotation name="org.qtproject.QtDBus.QtTypeName.In0" value="QVariantMap"/>
-=======
         <arg name="options" type="a{sv}"/>
-        <annotation name="com.trolltech.QtDBus.QtTypeName.In0" value="QVariantMap"/>
+        <annotation name="org.qtproject.QtDBus.QtTypeName.In0" value="QVariantMap"/>
         <arg name="path" type="o" direction="out"/>
         <arg name="dict" type="a{sv}" direction="out"/>
-        <annotation name="com.trolltech.QtDBus.QtTypeName.Out1" value="QVariantMap"/>
+        <annotation name="org.qtproject.QtDBus.QtTypeName.Out1" value="QVariantMap"/>
         <arg name="fd" type="i" direction="out"/>
->>>>>>> 1cb1069c
+    <annotation name="org.qtproject.QtDBus.QtTypeName.In0" value="QVariantMap"/>
     </method>
 
     <method name="ReleasePrivateNetwork" tp:name-for-bindings="Release_Private_Network">
@@ -86,13 +71,8 @@
 
     <signal name="ServicesChanged" tp:name-for-bindings="Services_Changed">
         <arg name="changed" type="a(oa{sv})"/>
-<<<<<<< HEAD
-        <arg name="removed" type="ao"/>
         <annotation name="org.qtproject.QtDBus.QtTypeName.In0" value="ConnmanObjectList"/>
-=======
-        <annotation name="com.trolltech.QtDBus.QtTypeName.In0" value="ConnmanObjectList"/>
         <arg name="removed" type="ao"/>        
->>>>>>> 1cb1069c
     </signal>
 
     <signal name="PropertyChanged" tp:name-for-bindings="Property_Changed">
