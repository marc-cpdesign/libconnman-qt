<?xml version="1.0" encoding="utf-8"?>
<node name="/Manager" xmlns:tp="http://telepathy.freedesktop.org/wiki/DbusSpec#extensions-v0">
  <interface name="net.connman.Manager">

    <method name="GetProperties" tp:name-for-bindings="Get_Properties">
      <arg name="properties" type="a{sv}" direction="out"/>
      <annotation name="org.qtproject.QtDBus.QtTypeName.Out0" value="QVariantMap"/>
    </method>

    <method name="SetProperty" tp:name-for-bindings="Set_Property">
      <arg name="name" type="s"/>
      <arg name="value" type="v"/>
    </method>

    <method name="GetTechnologies" tp:name-for-bindings="Get_Technologies">
        <arg name="technologies" type="a(oa{sv})" direction="out"/>
        <annotation name="org.qtproject.QtDBus.QtTypeName.Out0" value="ConnmanObjectList"/>
    </method>

    <method name="GetServices" tp:name-for-bindings="Get_Services">
        <arg name="services" type="a(oa{sv})" direction="out"/>
        <annotation name="org.qtproject.QtDBus.QtTypeName.Out0" value="ConnmanObjectList"/>
    </method>

    <method name="RegisterAgent" tp:name-for-bindings="Register_Agent">
        <arg name="path" type="o"/>
    </method>

    <method name="UnregisterAgent" tp:name-for-bindings="Unregister_Agent">
        <arg name="path" type="o"/>
    </method>

    <method name="RegisterCounter" tp:name-for-bindings="Register_Counter">
        <arg name="path" type="o"/>
        <arg name="accuracy" type="u"/>
        <arg name="period" type="u"/>
    </method>

    <method name="UnregisterCounter" tp:name-for-bindings="Unregister_Counter">
        <arg name="path" type="o"/>
    </method>
        <arg name="settings" type="a{sv}"/>
<<<<<<< HEAD
        <annotation name="com.trolltech.QtDBus.QtTypeName.In0" value="QVariantMap"/>
=======
        <annotation name="org.qtproject.QtDBus.QtTypeName.In0" value="QVariantMap"/>
>>>>>>> 50397112
    <method name="DestroySession" tp:name-for-bindings="Destroy_Session">
        <arg name="session" type="o"/>
    </method>

    <method name="RequestPrivateNetwork" tp:name-for-bindings="Request_Privete_Network">
        <arg name="options" type="a{sv}"/>
        <annotation name="org.qtproject.QtDBus.QtTypeName.In0" value="QVariantMap"/>
        <arg name="path" type="o" direction="out"/>
        <arg name="dict" type="a{sv}" direction="out"/>
        <annotation name="org.qtproject.QtDBus.QtTypeName.Out1" value="QVariantMap"/>
        <arg name="fd" type="i" direction="out"/>
    <annotation name="org.qtproject.QtDBus.QtTypeName.In0" value="QVariantMap"/>
    </method>

    <method name="ReleasePrivateNetwork" tp:name-for-bindings="Release_Private_Network">
        <arg name="path" type="o"/>
    </method>

    <signal name="TechnologyAdded" tp:name-for-bindings="Technology_Added">
        <arg name="technology" type="o"/>
        <arg name="properties" type="a{sv}"/>
        <annotation name="org.qtproject.QtDBus.QtTypeName.In1" value="QVariantMap"/>
    </signal>

    <signal name="TechnologyRemoved" tp:name-for-bindings="Technology_Removed">
        <arg name="technology" type="o"/>
    </signal>

    <signal name="ServicesChanged" tp:name-for-bindings="Services_Changed">
        <arg name="changed" type="a(oa{sv})"/>
        <annotation name="org.qtproject.QtDBus.QtTypeName.In0" value="ConnmanObjectList"/>
        <arg name="removed" type="ao"/>        
    </signal>

    <signal name="PropertyChanged" tp:name-for-bindings="Property_Changed">
      <arg name="name" type="s"/>
      <arg name="value" type="v"/>
    </signal>

    <method name="CreateSession" tp:name-for-bindings="Create_Session">
        <arg name="settings" type="a{sv}">
        <annotation name="org.qtproject.QtDBus.QtTypeName.In0" value="QVariantMap"/>
        <arg name="notifier" type="o"/>
        <arg type="o" direction="out"/>
    </method>


  </interface>
</node><|MERGE_RESOLUTION|>--- conflicted
+++ resolved
@@ -40,11 +40,7 @@
         <arg name="path" type="o"/>
     </method>
         <arg name="settings" type="a{sv}"/>
-<<<<<<< HEAD
-        <annotation name="com.trolltech.QtDBus.QtTypeName.In0" value="QVariantMap"/>
-=======
         <annotation name="org.qtproject.QtDBus.QtTypeName.In0" value="QVariantMap"/>
->>>>>>> 50397112
     <method name="DestroySession" tp:name-for-bindings="Destroy_Session">
         <arg name="session" type="o"/>
     </method>
