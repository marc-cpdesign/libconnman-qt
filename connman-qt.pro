--- conflicted
+++ resolved
@@ -1,10 +1,6 @@
 TEMPLATE = subdirs
-<<<<<<< HEAD
-SUBDIRS += libconnman-qt plugin
+SUBDIRS += libconnman-qt
 SUBDIRS +=  test
-=======
-SUBDIRS += libconnman-qt
->>>>>>> 1cb1069c
 CONFIG += ordered
 
 # CONFIG flag to disable qml plugin
